from typing import List, Tuple, Dict, Any, Optional, Union

import numpy as np
import pandas as pd
from sklearn.calibration import CalibratedClassifierCV
from sklearn.ensemble import RandomForestClassifier, GradientBoostingClassifier
from sklearn.feature_selection import mutual_info_classif
from sklearn.linear_model import LogisticRegression
from sklearn.metrics import accuracy_score, brier_score_loss
from sklearn.neural_network import MLPClassifier
from sklearn.preprocessing import StandardScaler
import xgboost as xgb
import lightgbm as lgb

from src.config.params import Params, ModelParams
from src.data.database_manager import DatabaseManager
from src.logger.logger import logger
from src.models.feature_engineer import FeatureEngineer
from src.utils.risk_analyzer import RiskAnalyzer
from src.utils.utils import ValidadorDados


class ClassificadorTrading:
    """Sistema de classificação para previsão de direção de preços."""

    def __init__(self, n_features: int = None, random_state: int = None,
                 confidence_operar: float = None, otimizar_hiperparametros: bool = None):

<<<<<<< HEAD
<<<<<<< Updated upstream
        self.base_models = {
            'rf': RandomForestClassifier(n_estimators=300, n_jobs=-1, random_state=self.random_state),
            'gb': GradientBoostingClassifier(n_estimators=200, random_state=self.random_state),
            'lr': LogisticRegression(max_iter=1000, random_state=self.random_state),
            'nn': MLPClassifier(hidden_layer_sizes=(30, 15), alpha=0.1, max_iter=1000,
                                random_state=self.random_state, early_stopping=True)
        }
=======
        self._inicializar_modelos_base()
        self._inicializar_utilitarios()


    def _inicializar_modelos_base(self):
        """Inicializa os modelos base do ensemble."""
        self.modelos_base = {
            'rf': RandomForestClassifier(n_estimators=300, n_jobs=-1, random_state=self.random_state),
            'gb': GradientBoostingClassifier(n_estimators=200, random_state=self.random_state),
            'xgb': xgb.XGBClassifier(n_estimators=200, use_label_encoder=False, eval_metric='logloss', random_state=self.random_state),
            'lgbm': lgb.LGBMClassifier(n_estimators=200, random_state=self.random_state),
            'lr': LogisticRegression(max_iter=1000, random_state=self.random_state),
            'nn': MLPClassifier(hidden_layer_sizes=(30, 15), alpha=0.1, max_iter=1000, random_state=self.random_state, early_stopping=True)
            }
>>>>>>> Stashed changes
=======
        # Usar parâmetros padrão se não especificados
        self.n_features = n_features or Params.N_FEATURES
        self.random_state = random_state or Params.RANDOM_STATE
        self.confidence_operar = confidence_operar or Params.CONFIDENCE_OPERAR
        self.otimizar_hiperparametros = otimizar_hiperparametros or Params.OTIMIZAR_HIPERPARAMETROS
>>>>>>> 0b45be1f

        self._inicializar_modelos_base()
        self._inicializar_utilitarios()

    def _inicializar_modelos_base(self):
        """Inicializa os modelos base do ensemble."""
        self.modelos_base = {
            'rf': RandomForestClassifier(**ModelParams.RANDOM_FOREST),
            'gb': GradientBoostingClassifier(**ModelParams.GRADIENT_BOOSTING),
            'lr': LogisticRegression(**ModelParams.LOGISTIC_REGRESSION),
            'nn': MLPClassifier(**ModelParams.MLP)
        }

        self.scalers = {nome: StandardScaler() for nome in self.modelos_base.keys()}
        self.modelos_treinados = {}
        self.pesos_modelos = {}

    def _inicializar_utilitarios(self):
        """Inicializa utilitários auxiliares."""
        self.db = DatabaseManager()
        self.feature_engineer = FeatureEngineer()
        self.features_selecionadas = []
        self.threshold_operacional = 0.5
        self.meta_modelo = None

    def _otimizar_hiperparametros_modelo(self, modelo, X: np.ndarray, y: np.ndarray):
        """Otimiza hiperparâmetros para um modelo específico."""
        from sklearn.model_selection import RandomizedSearchCV

        nome_modelo = self._identificar_tipo_modelo(modelo)

        if nome_modelo and nome_modelo in ModelParams.GRADES_OTIMIZACAO:
            busca = RandomizedSearchCV(
                modelo,
                ModelParams.GRADES_OTIMIZACAO[nome_modelo],
                n_iter=10,
                cv=3,
                scoring='accuracy',
                n_jobs=-1,
                random_state=self.random_state
            )
            busca.fit(X, y)
            return busca.best_estimator_

        return modelo

    def _identificar_tipo_modelo(self, modelo) -> Optional[str]:
        """Identifica o tipo do modelo para otimização."""
        for nome, modelo_base in self.modelos_base.items():
            if type(modelo) == type(modelo_base):
                return nome
        return None

    @staticmethod
    def _criar_divisoes_temporais(n_observacoes: int, n_splits: int = None,
                                  purge_days: int = None) -> List[Tuple[np.ndarray, np.ndarray]]:
        """Cria divisões temporais para validação walk-forward."""
        n_splits = n_splits or Params.N_SPLITS
        purge_days = purge_days or Params.PURGE_DAYS

        divisoes = []

        if n_splits <= 0:
            return divisoes

        tamanho_teste = max(int(n_observacoes / (n_splits + 1)), 1)

        for i in range(n_splits):
            fim_treino = tamanho_teste * (i + 1)
            inicio_teste = fim_treino + purge_days
            fim_teste = min(inicio_teste + tamanho_teste, n_observacoes)

            if inicio_teste >= fim_teste:
                continue

            indices_treino = np.arange(0, fim_treino)
            indices_teste = np.arange(inicio_teste, fim_teste)

            divisoes.append((indices_treino, indices_teste))

        return divisoes

    def selecionar_features_estaveis(self, X: pd.DataFrame, y: pd.Series,
                                     n_bootstraps: int = 100, proporcao_top: float = 0.2) -> List[str]:
        """Seleciona features usando método de estabilidade por bootstrap."""
        # Garantir colunas simples
        if isinstance(X.columns, pd.MultiIndex):
            X.columns = X.columns.get_level_values(0)

        y = np.array(y).ravel().astype(int)

        # Importância por informação mútua
        scores_mi = mutual_info_classif(X, y, random_state=self.random_state)
        serie_mi = pd.Series(scores_mi, index=X.columns)
        top_mi = serie_mi.nlargest(15).index.tolist()

        # Sistema de votação
        votos = {coluna: 0 for coluna in X.columns}

        # Bonus para features com alta MI
        for feature in top_mi:
            votos[feature] += 10

        # Bootstrap com Random Forest
        n_manter = max(10, int(len(X.columns) * proporcao_top))
        rng = np.random.RandomState(self.random_state)

        for i in range(n_bootstraps):
            indices = rng.choice(len(X), size=int(len(X) * 0.8), replace=True)
            X_bootstrap = X.iloc[indices]
            y_bootstrap = y[indices]

            rf = RandomForestClassifier(n_estimators=100, n_jobs=-1,
                                        random_state=self.random_state + i)
            rf.fit(X_bootstrap, y_bootstrap)

            # Top features por importância
            importancia = pd.Series(rf.feature_importances_, index=X.columns)
            top_features = importancia.nlargest(n_manter).index

            for feature in top_features:
                votos[feature] += 1

        # Selecionar melhores features
        features_ordenadas = sorted(votos.items(), key=lambda x: x[1], reverse=True)
        selecionadas = [feature for feature, voto in features_ordenadas[:self.n_features]]

        logger.info(f"Top 10 features selecionadas: {selecionadas[:10]}")
        logger.info(f"Scores das top 5: {[voto for _, voto in features_ordenadas[:5]]}")

        return selecionadas

    def treinar(self, X: pd.DataFrame, y: pd.Series, precos: pd.Series,
                n_splits: int = None, purge_days: int = None) -> Dict[str, Any]:
        """Treina o sistema de classificação."""
        n_splits = n_splits or Params.N_SPLITS
        purge_days = purge_days or Params.PURGE_DAYS

        logger.info(f"Iniciando treinamento com {n_splits} splits e {purge_days} dias de purge")

        # Validação dos dados
        if not ValidadorDados.validar_dados_treinamento(X, y, Params.MINIMO_DADOS_TREINO):
            raise ValueError("Dados insuficientes ou inválidos para treinamento")

        # Seleção de features
        self.features_selecionadas = self.selecionar_features_estaveis(X, y)
        X_selecionado = X[self.features_selecionadas].reset_index(drop=True)
        y = y.reset_index(drop=True)
        precos = precos.reset_index(drop=True)

        # Divisões temporais
        divisoes = self._criar_divisoes_temporais(len(X_selecionado), n_splits, purge_days)

        if not divisoes:
            raise ValueError("Divisões insuficientes para validação")

        # Treinamento dos modelos
        scores_cv, stds_cv = self._treinar_modelos_cv(X_selecionado, y, divisoes)
        self._ajustar_pesos_modelos(scores_cv, stds_cv)

        # Conjunto de holdout
        indices_treino, indices_teste = divisoes[-1]
        X_holdout = X_selecionado.iloc[indices_teste]
        y_holdout = y.iloc[indices_teste]
        precos_holdout = precos.iloc[indices_teste]

        # Calibrar threshold operacional
        self.calibrar_threshold_operacional(X_holdout, y_holdout)

        # Avaliar performance
        metricas = self._avaliar_performance(X_holdout, y_holdout, precos_holdout)

        # Treinar meta-modelo
        self._treinar_meta_modelo(X_holdout, y_holdout)

        # Salvar metadados do treinamento
        meta = {
            'features': self.features_selecionadas,
            'pesos': self.pesos_modelos,
            'cv_scores': scores_cv,
            'cv_stds': stds_cv,
            'threshold_operacional': float(self.threshold_operacional),
            'backtest': metricas
        }
        self.db.salvar_treino_metadata(meta)

        logger.info("Treinamento concluído com sucesso")
        return metricas

    def _treinar_modelos_cv(self, X: pd.DataFrame, y: pd.Series,
                            divisoes: List[Tuple[np.ndarray, np.ndarray]]) -> Tuple[Dict[str, float], Dict[str, float]]:
        """Treina modelos com validação cruzada temporal."""
        scores_cv = {}
        stds_cv = {}

        for nome, modelo in self.modelos_base.items():
            scores_modelo = []

            for indices_treino, indices_teste in divisoes:
                X_treino = X.iloc[indices_treino]
                y_treino = y.iloc[indices_treino]
                X_teste = X.iloc[indices_teste]
                y_teste = y.iloc[indices_teste]

                # Escalar dados
                self.scalers[nome].fit(X_treino)
                X_treino_scaled = self.scalers[nome].transform(X_treino)
                X_teste_scaled = self.scalers[nome].transform(X_teste)

                # Otimizar hiperparâmetros se necessário
                if self.otimizar_hiperparametros:
                    modelo = self._otimizar_hiperparametros_modelo(modelo, X_treino_scaled, y_treino)

                # Treinar e avaliar
                modelo.fit(X_treino_scaled, y_treino)
                preds = modelo.predict(X_teste_scaled)
                score = accuracy_score(y_teste, preds)
                scores_modelo.append(score)

            # Calibrar modelo final
            X_scaled = self.scalers[nome].transform(X)
            modelo_calibrado = CalibratedClassifierCV(modelo, cv='prefit', method='isotonic')
            modelo_calibrado.fit(X_scaled, y)

            self.modelos_treinados[nome] = modelo_calibrado
            scores_cv[nome] = float(np.mean(scores_modelo))
            stds_cv[nome] = float(np.std(scores_modelo))

            logger.info(f"Modelo {nome} - Acurácia CV: {scores_cv[nome]:.3f} ± {stds_cv[nome]:.3f}")

        return scores_cv, stds_cv

    def _ajustar_pesos_modelos(self, scores_cv: Dict[str, float], stds_cv: Dict[str, float]):
        """Ajusta pesos dos modelos baseados na performance CV."""
        for nome, score in scores_cv.items():
            # Penalizar alta variabilidade
            penalidade_std = max(0, 1 - (stds_cv[nome] / 0.1))
            self.pesos_modelos[nome] = score * penalidade_std

        # Normalizar pesos
        total = sum(self.pesos_modelos.values())
        if total > 0:
            for nome in self.pesos_modelos:
                self.pesos_modelos[nome] /= total
        else:
            # Distribuição uniforme se todos zero
            for nome in self.pesos_modelos:
                self.pesos_modelos[nome] = 1.0 / len(self.pesos_modelos)

        logger.info(f"Pesos dos modelos: {self.pesos_modelos}")

    def calibrar_threshold_operacional(self, X: pd.DataFrame, y: pd.Series):
        """Calibra threshold operacional baseado em Brier Score."""
        probas = self.predict_proba(X)
        brier_scores = []
        thresholds = np.linspace(0.4, 0.6, 21)

        for threshold in thresholds:
            preds_binarias = (probas > threshold).astype(int)
            brier_scores.append(brier_score_loss(y, probas))

        melhor_threshold = thresholds[np.argmin(brier_scores)]
        self.threshold_operacional = melhor_threshold

        logger.info(f"Threshold operacional calibrado: {melhor_threshold:.3f}")

    def _treinar_meta_modelo(self, X: pd.DataFrame, y: pd.Series):
        """Treina meta-modelo para combinar previsões."""
        probas_modelos = self._obter_probas_modelos(X)

        self.meta_modelo = LogisticRegression(random_state=self.random_state)
        self.meta_modelo.fit(probas_modelos, y)
        logger.info("Meta-modelo treinado com sucesso")

    def _obter_probas_modelos(self, X: pd.DataFrame) -> np.ndarray:
        """Obtém probabilidades de todos os modelos."""
        probas_modelos = []

        for nome, modelo in self.modelos_treinados.items():
            X_scaled = self.scalers[nome].transform(X)
            proba = modelo.predict_proba(X_scaled)[:, 1]
            probas_modelos.append(proba)

        return np.column_stack(probas_modelos)

    def _avaliar_performance(self, X: pd.DataFrame, y: pd.Series, precos: pd.Series) -> Dict[str, Any]:
        """Avalia performance do modelo no conjunto de holdout."""
        probas = self.predict_proba(X)
        preds = (probas > self.threshold_operacional).astype(int)

        # Métricas básicas
        acuracia = accuracy_score(y, preds)
        precisao = np.mean(preds == 1) if np.any(preds == 1) else 0

        # Backtest
        df_sinais = pd.DataFrame({
            'preco': precos.values,
            'proba': probas,
            'pred': preds
        })

        risk_analyzer = RiskAnalyzer()
        metricas_risco = risk_analyzer.backtest_sinais(df_sinais)

        metricas = {
            'acuracia': acuracia,
            'precisao': precisao,
            'trades': metricas_risco['trades'],
            'retorno_total': metricas_risco['retorno_total'],
            'sharpe': metricas_risco['sharpe'],
            'max_drawdown': metricas_risco['max_drawdown'],
            'brier_score': brier_score_loss(y, probas)
        }

        logger.info(f"Performance no holdout - Acurácia: {acuracia:.3f}, Sharpe: {metricas_risco['sharpe']:.2f}")
        return metricas

    def predict_proba(self, X: pd.DataFrame) -> np.ndarray:
        """Prediz probabilidades usando ensemble ponderado."""
        if not self.modelos_treinados:
            raise ValueError("Modelos não treinados. Execute treinar() primeiro.")

        X_selecionado = X[self.features_selecionadas]
        probas_modelos = self._obter_probas_modelos(X_selecionado)

        if self.meta_modelo:
            return self.meta_modelo.predict_proba(probas_modelos)[:, 1]
        else:
            # Combinação linear ponderada
            proba_final = np.zeros(len(X_selecionado))

            for nome, peso in self.pesos_modelos.items():
                X_scaled = self.scalers[nome].transform(X_selecionado)
                proba = self.modelos_treinados[nome].predict_proba(X_scaled)[:, 1]
                proba_final += peso * proba

            return proba_final

    def predict(self, X: pd.DataFrame) -> np.ndarray:
        """Prediz classes usando threshold operacional."""
        probas = self.predict_proba(X)
        return (probas > self.threshold_operacional).astype(int)

    def prever_direcao(self, X_novo: pd.DataFrame) -> Dict[str, Any]:
        """
        Faz previsão para novos dados.
        Retorna: probabilidade, predição e se deve operar.
        """
        if not hasattr(self, 'features_selecionadas') or not self.features_selecionadas:
            raise ValueError("Modelo não foi treinado ainda. Chame o método treinar() primeiro.")

        # Selecionar apenas as features usadas no treino
        X_selecionado = X_novo[self.features_selecionadas].reset_index(drop=True)

        # Calcular probabilidades do ensemble
        proba = np.array(self.predict_proba(X_selecionado)).ravel()

        # Fazer predição binária
        pred = (proba > self.threshold_operacional).astype(int).ravel()

        # Decidir se deve operar
        should_operate = bool((proba[-1] >= self.confidence_operar) and (pred[-1] == 1))

        resultado = {
            'probabilidade': float(proba[-1].item()),
            'predicao': int(pred[-1]),
            'should_operate': should_operate,
            'threshold_operacional': float(self.threshold_operacional),
            'limiar_confianca': float(self.confidence_operar)
        }

        # Salvar no banco de dados
        self.db.salvar_previsao({
            'probabilidade': float(proba[-1].item()),
            'predicao': int(pred[-1]),
            'metadados': {
                'should_operate': should_operate,
                'threshold_operacional': self.threshold_operacional,
                'limiar_confianca': self.confidence_operar
            }
        })

        logger.info(f"Previsão realizada - Direção: {'ALTA' if pred[-1] == 1 else 'BAIXA'}, "
                    f"Confiança: {proba[-1]:.1%}, Operar: {should_operate}")
        return resultado

    def prever_e_gerar_sinais(self, X: pd.DataFrame, precos: pd.Series,
                              retornar_dataframe: bool = False) -> Union[pd.DataFrame, Tuple[np.ndarray, np.ndarray]]:
        """
        Gera sinais de trading baseados nas previsões do modelo.
        """
        X_selecionado = X[self.features_selecionadas].reset_index(drop=True)
        proba = np.array(self.predict_proba(X_selecionado)).ravel()
        pred = (proba > self.threshold_operacional).astype(int).ravel()

        conf = proba
        high_conf = np.mean(conf >= self.confidence_operar)

        meta = {
            'ultimo_preco': float(precos.iloc[-1].item()) if len(precos) else None,
            'n_amostras': len(X_selecionado),
            'cobertura_alta_conf': float(high_conf),
            'threshold_operacional': float(self.threshold_operacional)
        }

        self.db.salvar_previsao({
            'predicao': int(pred[-1]) if len(pred) else None,
            'probabilidade': float(proba[-1].item()) if len(proba) else None,
            'metadados': meta
        })

        if retornar_dataframe:
            df = pd.DataFrame({
                'preco': precos.reset_index(drop=True).astype(float).to_numpy().ravel(),
                'proba': proba.ravel(),
                'pred': pred.ravel()
            })
            return df

        return pred, proba

    def operar(self, X: pd.DataFrame) -> Tuple[int, float]:
        """Decide se deve operar baseado na confiança da previsão."""
        proba = self.predict_proba(X)

        if len(proba) == 0:
            return 0, 0.0

        proba_final = proba[0]

        if abs(proba_final - 0.5) < (self.confidence_operar - 0.5):
            # Confiança insuficiente
            return 0, proba_final
        else:
            # Operar com direção baseada no threshold
            direcao = 1 if proba_final > self.threshold_operacional else -1
            return direcao, proba_final<|MERGE_RESOLUTION|>--- conflicted
+++ resolved
@@ -9,8 +9,6 @@
 from sklearn.metrics import accuracy_score, brier_score_loss
 from sklearn.neural_network import MLPClassifier
 from sklearn.preprocessing import StandardScaler
-import xgboost as xgb
-import lightgbm as lgb
 
 from src.config.params import Params, ModelParams
 from src.data.database_manager import DatabaseManager
@@ -26,38 +24,11 @@
     def __init__(self, n_features: int = None, random_state: int = None,
                  confidence_operar: float = None, otimizar_hiperparametros: bool = None):
 
-<<<<<<< HEAD
-<<<<<<< Updated upstream
-        self.base_models = {
-            'rf': RandomForestClassifier(n_estimators=300, n_jobs=-1, random_state=self.random_state),
-            'gb': GradientBoostingClassifier(n_estimators=200, random_state=self.random_state),
-            'lr': LogisticRegression(max_iter=1000, random_state=self.random_state),
-            'nn': MLPClassifier(hidden_layer_sizes=(30, 15), alpha=0.1, max_iter=1000,
-                                random_state=self.random_state, early_stopping=True)
-        }
-=======
-        self._inicializar_modelos_base()
-        self._inicializar_utilitarios()
-
-
-    def _inicializar_modelos_base(self):
-        """Inicializa os modelos base do ensemble."""
-        self.modelos_base = {
-            'rf': RandomForestClassifier(n_estimators=300, n_jobs=-1, random_state=self.random_state),
-            'gb': GradientBoostingClassifier(n_estimators=200, random_state=self.random_state),
-            'xgb': xgb.XGBClassifier(n_estimators=200, use_label_encoder=False, eval_metric='logloss', random_state=self.random_state),
-            'lgbm': lgb.LGBMClassifier(n_estimators=200, random_state=self.random_state),
-            'lr': LogisticRegression(max_iter=1000, random_state=self.random_state),
-            'nn': MLPClassifier(hidden_layer_sizes=(30, 15), alpha=0.1, max_iter=1000, random_state=self.random_state, early_stopping=True)
-            }
->>>>>>> Stashed changes
-=======
         # Usar parâmetros padrão se não especificados
         self.n_features = n_features or Params.N_FEATURES
         self.random_state = random_state or Params.RANDOM_STATE
         self.confidence_operar = confidence_operar or Params.CONFIDENCE_OPERAR
         self.otimizar_hiperparametros = otimizar_hiperparametros or Params.OTIMIZAR_HIPERPARAMETROS
->>>>>>> 0b45be1f
 
         self._inicializar_modelos_base()
         self._inicializar_utilitarios()
